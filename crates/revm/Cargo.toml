--- conflicted
+++ resolved
@@ -25,7 +25,6 @@
 #crypto-bigint = "0.3"
 zkp-u256 = "0.2.1"
 #needed for web3 db connector
-<<<<<<< HEAD
 futures = { version = "0.3.17", optional = true }
 parking_lot = { version = "0.11.2", optional = true }
 tokio = { version = "1.14", features = [
@@ -33,14 +32,8 @@
     "macros",
 ], optional = true }
 web3 = { version = "0.17", optional = true }
+cxx = "1.0"
 lazy_static = "1.4"
-=======
-futures = {version="0.3.17", optional=true}
-parking_lot = {version="0.11.2", optional=true}
-tokio = {version = "1.14", features = ["rt-multi-thread", "macros"], optional=true}
-web3 = {version="0.17", optional=true}
-cxx = "1.0"
->>>>>>> df7d1747
 
 [dev-dependencies]
 hex = "0.4"
